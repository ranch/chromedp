package chromedp

import (
	"context"
	"log"
	"os"
	"testing"
)

var pool *Pool
var defaultContext = context.Background()
var testdataDir string

func testAllocate(t *testing.T, path string) *Res {
	c, err := pool.Allocate(defaultContext)
	if err != nil {
		t.Fatalf("could not allocate from pool: %v", err)
	}

<<<<<<< HEAD
	if path != "" {
		err = c.Run(defaultContext, Navigate(testdataDir+"/"+path))
		if err != nil {
			t.Fatalf("could not navigate to testdata/%s: %v", path, err)
		}
	}

	err = WithLogf(t.Logf)(c.c)
	if err != nil {
		t.Fatalf("could not set logf: %v", err)
=======
	err = WithLogf(t.Logf)(c.c)
	if err != nil {
		t.Fatalf("could not set logf: %v", err)
	}

	err = WithDebugf(t.Logf)(c.c)
	if err != nil {
		t.Fatalf("could not set debugf: %v", err)
>>>>>>> db4400bf
	}

	err = WithErrorf(t.Errorf)(c.c)
	if err != nil {
		t.Fatalf("could not set errorf: %v", err)
	}

<<<<<<< HEAD
	return c
}

func TestMain(m *testing.M) {
	var err error

	testdataDir = "file:" + os.Getenv("GOPATH") + "/src/github.com/knq/chromedp/testdata"

	//pool, err = NewPool(PoolLog(log.Printf, log.Printf, log.Printf))
	pool, err = NewPool()
	if err != nil {
		log.Fatal(err)
	}

	code := m.Run()

	err = pool.Shutdown()
=======
	h := c.c.GetHandlerByIndex(0)
	th, ok := h.(*TargetHandler)
	if !ok {
		t.Fatalf("handler is invalid type")
	}

	th.logf = t.Logf
	th.debugf = t.Logf
	th.errorf = func(s string, v ...interface{}) {
		t.Logf("target handler error: "+s, v...)
	}

	if path != "" {
		err = c.Run(defaultContext, Navigate(testdataDir+"/"+path))
		if err != nil {
			t.Fatalf("could not navigate to testdata/%s: %v", path, err)
		}
	}

	return c
}

func TestMain(m *testing.M) {
	var err error

	testdataDir = "file:" + os.Getenv("GOPATH") + "/src/github.com/knq/chromedp/testdata"

	//pool, err = NewPool(PoolLog(log.Printf, log.Printf, log.Printf))
	pool, err = NewPool()
>>>>>>> db4400bf
	if err != nil {
		log.Fatal(err)
	}

<<<<<<< HEAD
=======
	code := m.Run()

	err = pool.Shutdown()
	if err != nil {
		log.Fatal(err)
	}

>>>>>>> db4400bf
	os.Exit(code)
}<|MERGE_RESOLUTION|>--- conflicted
+++ resolved
@@ -17,18 +17,6 @@
 		t.Fatalf("could not allocate from pool: %v", err)
 	}
 
-<<<<<<< HEAD
-	if path != "" {
-		err = c.Run(defaultContext, Navigate(testdataDir+"/"+path))
-		if err != nil {
-			t.Fatalf("could not navigate to testdata/%s: %v", path, err)
-		}
-	}
-
-	err = WithLogf(t.Logf)(c.c)
-	if err != nil {
-		t.Fatalf("could not set logf: %v", err)
-=======
 	err = WithLogf(t.Logf)(c.c)
 	if err != nil {
 		t.Fatalf("could not set logf: %v", err)
@@ -37,7 +25,6 @@
 	err = WithDebugf(t.Logf)(c.c)
 	if err != nil {
 		t.Fatalf("could not set debugf: %v", err)
->>>>>>> db4400bf
 	}
 
 	err = WithErrorf(t.Errorf)(c.c)
@@ -45,25 +32,6 @@
 		t.Fatalf("could not set errorf: %v", err)
 	}
 
-<<<<<<< HEAD
-	return c
-}
-
-func TestMain(m *testing.M) {
-	var err error
-
-	testdataDir = "file:" + os.Getenv("GOPATH") + "/src/github.com/knq/chromedp/testdata"
-
-	//pool, err = NewPool(PoolLog(log.Printf, log.Printf, log.Printf))
-	pool, err = NewPool()
-	if err != nil {
-		log.Fatal(err)
-	}
-
-	code := m.Run()
-
-	err = pool.Shutdown()
-=======
 	h := c.c.GetHandlerByIndex(0)
 	th, ok := h.(*TargetHandler)
 	if !ok {
@@ -93,13 +61,10 @@
 
 	//pool, err = NewPool(PoolLog(log.Printf, log.Printf, log.Printf))
 	pool, err = NewPool()
->>>>>>> db4400bf
 	if err != nil {
 		log.Fatal(err)
 	}
 
-<<<<<<< HEAD
-=======
 	code := m.Run()
 
 	err = pool.Shutdown()
@@ -107,6 +72,5 @@
 		log.Fatal(err)
 	}
 
->>>>>>> db4400bf
 	os.Exit(code)
 }